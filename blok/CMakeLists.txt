<<<<<<< HEAD
file(GLOB_RECURSE SOURCES CONFIGURE_DEPENDS
        ${CMAKE_SOURCE_DIR}/src/*.cpp
        ${CMAKE_SOURCE_DIR}/include/*.hpp
=======
# ---- Sources ----
set(SOURCES
  src/main.cpp
  src/app.cpp
  src/window.cpp
  src/Renderer_GL.cpp
  src/Renderer_WGPU.cpp
  src/Cuda_Tracer.cu
>>>>>>> 0f517534
)

add_executable(blok ${SOURCES})

target_include_directories(blok
  PUBLIC
    ${CMAKE_CURRENT_SOURCE_DIR}/include
)

# ---- CUDA ----
enable_language(CUDA)
find_package(CUDAToolkit REQUIRED)

# Pick an arch that matches your GPU:
#   86 = Ampere (RTX 30xx), 89 = Ada (RTX 40xx), 75 = Turing (RTX 20xx), 61 = Pascal, 52 = Maxwell
set_target_properties(blok PROPERTIES
<<<<<<< HEAD
        CUDA_ARCHITECTURES 86
        CUDA_SEPARABLE_COMPILATION OFF
=======
  CUDA_ARCHITECTURES 86
  CUDA_SEPARABLE_COMPILATION OFF
>>>>>>> 0f517534
)

# CUDA usage requirements
target_include_directories(blok PRIVATE ${CUDAToolkit_INCLUDE_DIRS})
target_link_libraries(blok PRIVATE ${CUDAToolkit_LIBRARIES})

# ---- Dawn (WebGPU) ----
set(DAWN_ROOT ${CMAKE_SOURCE_DIR}/external/dawn)
target_include_directories(blok PRIVATE ${DAWN_ROOT}/include)

add_library(dawn SHARED IMPORTED)
set_target_properties(dawn PROPERTIES
  IMPORTED_LOCATION             "${DAWN_ROOT}/bin/webgpu_dawn.dll"
  IMPORTED_IMPLIB               "${DAWN_ROOT}/lib/webgpu_dawn.lib"
  INTERFACE_INCLUDE_DIRECTORIES "${DAWN_ROOT}/include"
)
target_link_libraries(blok PRIVATE dawn)

add_custom_command(TARGET blok POST_BUILD
  COMMAND ${CMAKE_COMMAND} -E copy_if_different
          "${DAWN_ROOT}/bin/webgpu_dawn.dll"
          $<TARGET_FILE_DIR:blok>
)
<<<<<<< HEAD
add_custom_command(TARGET ${PROJECT_NAME} POST_BUILD
        COMMAND ${CMAKE_COMMAND} -E copy_if_different
        "${DAWN_ROOT}/bin/tint.exe"
        $<TARGET_FILE_DIR:${PROJECT_NAME}>
=======
add_custom_command(TARGET blok POST_BUILD
  COMMAND ${CMAKE_COMMAND} -E copy_if_different
          "${DAWN_ROOT}/bin/tint.exe"
          $<TARGET_FILE_DIR:blok>
>>>>>>> 0f517534
)

# ---- GLM ----
add_library(glm INTERFACE)
target_include_directories(glm INTERFACE
        ${CMAKE_SOURCE_DIR}/external/glm/glm)
target_link_libraries(blok PUBLIC glm)

# ---- GLFW ----
<<<<<<< HEAD
include_directories(${CMAKE_SOURCE_DIR}/external/glfw/include)
target_link_libraries(blok PRIVATE glfw)

# ---- GLAD ----
add_library(glad STATIC
        ${CMAKE_SOURCE_DIR}/external/glad/src/glad.c
)
target_include_directories(glad PUBLIC
        ${CMAKE_SOURCE_DIR}/external/glad/include
)
target_link_libraries(blok PRIVATE glad)

# ---- OpenGL ----
find_package(OpenGL REQUIRED)
target_link_libraries(blok PRIVATE OpenGL::GL)
=======
target_include_directories(blok PRIVATE ${CMAKE_SOURCE_DIR}/external/glfw/include)

# ---- GLAD ----
add_library(glad STATIC
  ${CMAKE_SOURCE_DIR}/external/glad/src/glad.c
)
target_include_directories(glad PUBLIC
  ${CMAKE_SOURCE_DIR}/external/glad/include
)

# ---- OpenGL ----
find_package(OpenGL REQUIRED)

# ---- Link everything ----
target_link_libraries(blok
  PRIVATE
    glfw
    glad
    OpenGL::GL
)

>>>>>>> 0f517534
<|MERGE_RESOLUTION|>--- conflicted
+++ resolved
@@ -1,119 +1,73 @@
-<<<<<<< HEAD
-file(GLOB_RECURSE SOURCES CONFIGURE_DEPENDS
-        ${CMAKE_SOURCE_DIR}/src/*.cpp
-        ${CMAKE_SOURCE_DIR}/include/*.hpp
-=======
-# ---- Sources ----
-set(SOURCES
-  src/main.cpp
-  src/app.cpp
-  src/window.cpp
-  src/Renderer_GL.cpp
-  src/Renderer_WGPU.cpp
-  src/Cuda_Tracer.cu
->>>>>>> 0f517534
-)
-
-add_executable(blok ${SOURCES})
-
-target_include_directories(blok
-  PUBLIC
-    ${CMAKE_CURRENT_SOURCE_DIR}/include
-)
-
-# ---- CUDA ----
-enable_language(CUDA)
-find_package(CUDAToolkit REQUIRED)
-
-# Pick an arch that matches your GPU:
-#   86 = Ampere (RTX 30xx), 89 = Ada (RTX 40xx), 75 = Turing (RTX 20xx), 61 = Pascal, 52 = Maxwell
-set_target_properties(blok PROPERTIES
-<<<<<<< HEAD
-        CUDA_ARCHITECTURES 86
-        CUDA_SEPARABLE_COMPILATION OFF
-=======
-  CUDA_ARCHITECTURES 86
-  CUDA_SEPARABLE_COMPILATION OFF
->>>>>>> 0f517534
-)
-
-# CUDA usage requirements
-target_include_directories(blok PRIVATE ${CUDAToolkit_INCLUDE_DIRS})
-target_link_libraries(blok PRIVATE ${CUDAToolkit_LIBRARIES})
-
-# ---- Dawn (WebGPU) ----
-set(DAWN_ROOT ${CMAKE_SOURCE_DIR}/external/dawn)
-target_include_directories(blok PRIVATE ${DAWN_ROOT}/include)
-
-add_library(dawn SHARED IMPORTED)
-set_target_properties(dawn PROPERTIES
-  IMPORTED_LOCATION             "${DAWN_ROOT}/bin/webgpu_dawn.dll"
-  IMPORTED_IMPLIB               "${DAWN_ROOT}/lib/webgpu_dawn.lib"
-  INTERFACE_INCLUDE_DIRECTORIES "${DAWN_ROOT}/include"
-)
-target_link_libraries(blok PRIVATE dawn)
-
-add_custom_command(TARGET blok POST_BUILD
-  COMMAND ${CMAKE_COMMAND} -E copy_if_different
-          "${DAWN_ROOT}/bin/webgpu_dawn.dll"
-          $<TARGET_FILE_DIR:blok>
-)
-<<<<<<< HEAD
-add_custom_command(TARGET ${PROJECT_NAME} POST_BUILD
-        COMMAND ${CMAKE_COMMAND} -E copy_if_different
-        "${DAWN_ROOT}/bin/tint.exe"
-        $<TARGET_FILE_DIR:${PROJECT_NAME}>
-=======
-add_custom_command(TARGET blok POST_BUILD
-  COMMAND ${CMAKE_COMMAND} -E copy_if_different
-          "${DAWN_ROOT}/bin/tint.exe"
-          $<TARGET_FILE_DIR:blok>
->>>>>>> 0f517534
-)
-
-# ---- GLM ----
-add_library(glm INTERFACE)
-target_include_directories(glm INTERFACE
-        ${CMAKE_SOURCE_DIR}/external/glm/glm)
-target_link_libraries(blok PUBLIC glm)
-
-# ---- GLFW ----
-<<<<<<< HEAD
-include_directories(${CMAKE_SOURCE_DIR}/external/glfw/include)
-target_link_libraries(blok PRIVATE glfw)
-
-# ---- GLAD ----
-add_library(glad STATIC
-        ${CMAKE_SOURCE_DIR}/external/glad/src/glad.c
-)
-target_include_directories(glad PUBLIC
-        ${CMAKE_SOURCE_DIR}/external/glad/include
-)
-target_link_libraries(blok PRIVATE glad)
-
-# ---- OpenGL ----
-find_package(OpenGL REQUIRED)
-target_link_libraries(blok PRIVATE OpenGL::GL)
-=======
-target_include_directories(blok PRIVATE ${CMAKE_SOURCE_DIR}/external/glfw/include)
-
-# ---- GLAD ----
-add_library(glad STATIC
-  ${CMAKE_SOURCE_DIR}/external/glad/src/glad.c
-)
-target_include_directories(glad PUBLIC
-  ${CMAKE_SOURCE_DIR}/external/glad/include
-)
-
-# ---- OpenGL ----
-find_package(OpenGL REQUIRED)
-
-# ---- Link everything ----
-target_link_libraries(blok
-  PRIVATE
-    glfw
-    glad
-    OpenGL::GL
-)
-
->>>>>>> 0f517534
+# ---- Sources ----
+file(GLOB_RECURSE SOURCES CONFIGURE_DEPENDS
+        ${CMAKE_SOURCE_DIR}/src/*.cpp
+        ${CMAKE_SOURCE_DIR}/include/*.hpp
+)
+
+add_executable(blok ${SOURCES})
+
+target_include_directories(blok
+  PUBLIC
+    ${CMAKE_CURRENT_SOURCE_DIR}/include
+)
+
+# ---- CUDA ----
+enable_language(CUDA)
+find_package(CUDAToolkit REQUIRED)
+
+# Pick an arch that matches your GPU:
+#   86 = Ampere (RTX 30xx), 89 = Ada (RTX 40xx), 75 = Turing (RTX 20xx), 61 = Pascal, 52 = Maxwell
+set_target_properties(blok PROPERTIES
+        CUDA_ARCHITECTURES 86
+        CUDA_SEPARABLE_COMPILATION OFF
+)
+
+# CUDA usage requirements
+target_include_directories(blok PRIVATE ${CUDAToolkit_INCLUDE_DIRS})
+target_link_libraries(blok PRIVATE ${CUDAToolkit_LIBRARIES})
+
+# ---- Dawn (WebGPU) ----
+set(DAWN_ROOT ${CMAKE_SOURCE_DIR}/external/dawn)
+target_include_directories(blok PRIVATE ${DAWN_ROOT}/include)
+
+add_library(dawn SHARED IMPORTED)
+set_target_properties(dawn PROPERTIES
+  IMPORTED_LOCATION             "${DAWN_ROOT}/bin/webgpu_dawn.dll"
+  IMPORTED_IMPLIB               "${DAWN_ROOT}/lib/webgpu_dawn.lib"
+  INTERFACE_INCLUDE_DIRECTORIES "${DAWN_ROOT}/include"
+)
+target_link_libraries(blok PRIVATE dawn)
+
+add_custom_command(TARGET blok POST_BUILD
+  COMMAND ${CMAKE_COMMAND} -E copy_if_different
+          "${DAWN_ROOT}/bin/webgpu_dawn.dll"
+          $<TARGET_FILE_DIR:blok>
+)
+add_custom_command(TARGET ${PROJECT_NAME} POST_BUILD
+        COMMAND ${CMAKE_COMMAND} -E copy_if_different
+        "${DAWN_ROOT}/bin/tint.exe"
+        $<TARGET_FILE_DIR:${PROJECT_NAME}>
+)
+
+# ---- GLM ----
+add_library(glm INTERFACE)
+target_include_directories(glm INTERFACE
+        ${CMAKE_SOURCE_DIR}/external/glm/glm)
+target_link_libraries(blok PUBLIC glm)
+
+# ---- GLFW ----
+include_directories(${CMAKE_SOURCE_DIR}/external/glfw/include)
+target_link_libraries(blok PRIVATE glfw)
+
+# ---- GLAD ----
+add_library(glad STATIC
+        ${CMAKE_SOURCE_DIR}/external/glad/src/glad.c
+)
+target_include_directories(glad PUBLIC
+        ${CMAKE_SOURCE_DIR}/external/glad/include
+)
+target_link_libraries(blok PRIVATE glad)
+
+# ---- OpenGL ----
+find_package(OpenGL REQUIRED)
+target_link_libraries(blok PRIVATE OpenGL::GL)