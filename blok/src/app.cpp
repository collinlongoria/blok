--- conflicted
+++ resolved
@@ -1,380 +1,372 @@
-/*
-* File: app
-* Project: blok
-* Author: Collin Longoria / Wes Morosan
-* Created on: 9/12/2025
-*/
-
-#include "app.hpp"
-#include "window.hpp"
-
-#include "Renderer_GL.hpp"
-
-#include "Cuda_Tracer.hpp"
-
-#include <stdexcept>
-#include <iostream>
-
-#define GLFW_INCLUDE_NONE
-#include <GLFW/glfw3.h>
-#include <glad/glad.h>
-
-/* These includes are here so I can test build */
-#include <chrono>
-
-#include "gpu_device.hpp"
-#include "gpu_types.hpp"
-#include "gpu_flags.hpp"
-#include "gpu_handles.hpp"
-#include "webgpu_device.hpp"
-
-#include <windows.h>
-
-using namespace blok;
-
-// WebGPU Test Helpers
-struct alignas(16) Uniforms {
-    float t; // time (seconds)
-    uint32_t N; // vertex count
-    uint32_t pad0;
-    uint32_t pad1;
-};
-
-struct VertexP4C4 {
-    float px, py, pz, pw;
-    float r, g, b, a;
-};
-
-static std::vector<VertexP4C4> makeInitialVerts() {
-    const float s = 0.25f;
-    std::vector<VertexP4C4> v;
-    auto tri = [&](float cx, float cy, float r, float g, float b) {
-        v.push_back({cx + 0.0f, cy + s,   cx, cy,  r,g,b,1.0f});
-        v.push_back({cx - s,    cy - s,   cx, cy,  r,g,b,1.0f});
-        v.push_back({cx + s,    cy - s,   cx, cy,  r,g,b,1.0f});
-    };
-    tri(-0.6f, 0.0f, 1.0f, 0.3f, 0.3f);
-    tri( 0.0f, 0.0f, 0.3f, 1.0f, 0.3f);
-    tri( 0.6f, 0.0f, 0.3f, 0.3f, 1.0f);
-    return v;
-}
-
-// Read a whole text file (WGSL) into bytes
-static std::vector<uint8_t> readTextFile(const char* path) {
-    std::vector<uint8_t> out;
-    FILE* f = std::fopen(path, "rb");
-    if (!f) { std::perror(path); return out; }
-    std::fseek(f, 0, SEEK_END);
-    long n = std::ftell(f);
-    std::fseek(f, 0, SEEK_SET);
-    out.resize(n);
-    if (n > 0) std::fread(out.data(), 1, n, f);
-    std::fclose(f);
-    return out;
-}
-// WebGPU Test Helpers
-
-App::App(RenderBackend backend)
-    : m_backend(backend) {}
-
-App::~App() {
-    shutdown();
-}
-
-void App::run() {
-    init();
-
-    while (m_window && !m_window->shouldClose()) {
-        update();
-    }
-
-    shutdown();
-}
-
-void App::init() {
-
-
-    m_window = std::make_shared<Window>(800, 600, "blok", m_backend);
-
-    GLFWwindow* gw = m_window->getGLFWwindow();
-    if (m_backend == RenderBackend::CUDA || m_backend == RenderBackend::OpenGL) {
-        glfwMakeContextCurrent(gw);
-        if (!gladLoadGLLoader((GLADloadproc)glfwGetProcAddress)) {
-            throw std::runtime_error("Failed to load GL with GLAD");
-        }
-        m_rendererGL = std::make_unique<RendererGL>(m_window);
-        m_rendererGL->init();
-    }
-
-    switch (m_backend) {
-        case RenderBackend::OpenGL:
-            break;
-
-        case RenderBackend::CUDA:
-            m_cudaTracer = std::make_unique<CudaTracer>(m_window->getWidth(), m_window->getHeight());
-            m_cudaTracer->init();
-            break;
-
-        case RenderBackend::WEBGPU_D3D12:
-        case RenderBackend::WEBGPU_VULKAN:
-        {
-            DeviceInitInfo init{};
-            init.width = static_cast<uint32_t>(m_window->getWidth());
-            init.height = static_cast<uint32_t>(m_window->getHeight());
-            init.presentMode = PresentMode::MAILBOX;
-            init.backend = m_backend;
-            init.windowHandle = m_window.get();
-
-            m_gpu = std::make_unique<WebGPUDevice>(init);
-
-            SwapchainDescriptor sd{};
-            sd.width = init.width;
-            sd.height = init.height;
-<<<<<<< HEAD
-            sd.format = m_gpu->backbufferFormat();//Format::RGBA8_UNORM_SRGB;//m_gpu->backbufferFormat();
-=======
-            sd.format = m_gpu->backbufferFormat();
->>>>>>> b02efce5
-            sd.presentMode = init.presentMode;
-            auto swap = m_gpu->createSwapchain(sd);
-
-            auto verts = makeInitialVerts();
-            const uint32_t VERT_COUNT = static_cast<uint32_t>(verts.size());
-
-            BufferDescriptor vbDesc{};
-            vbDesc.size = sizeof(VertexP4C4) * verts.size();
-            vbDesc.usage = BufferUsage::VERTEX | BufferUsage::STORAGE | BufferUsage::COPYDESTINATION;
-            auto vbuf = m_gpu->createBuffer(vbDesc, nullptr);
-            m_gpu->updateBuffer(vbuf, 0, vbDesc.size, verts.data());
-
-            BufferDescriptor ubDesc{};
-            ubDesc.size = sizeof(Uniforms);
-            ubDesc.usage = BufferUsage::UNIFORM | BufferUsage::COPYDESTINATION;
-            auto ubuf = m_gpu->createBuffer(ubDesc, nullptr);
-
-            BindGroupLayoutDescriptor bglDesc{};
-            bglDesc.entries = {
-                BindGroupLayoutEntry{
-                    .binding = 0,
-                    .type = BindingType::UNIFORMBUFFER,
-                    .visibleStages = PipelineStage::COMPUTESHADER,
-                },
-                BindGroupLayoutEntry{
-                    .binding = 1,
-                    .type = BindingType::STORAGEBUFFER,
-                    .visibleStages = PipelineStage::COMPUTESHADER
-                },
-            };
-            auto bgl = m_gpu->createBindGroupLayout(bglDesc);
-
-            IGPUDevice::BindGroupDescriptor bgDesc{};
-            bgDesc.layout = bgl;
-            bgDesc.entries = {
-                IGPUDevice::BindGroupEntry{
-                    .binding = 0,
-                    .kind = IGPUDevice::BindGroupEntry::Kind::BUFFER,
-                    .handle = static_cast<uint64_t>(ubuf),
-                    .offset = 0,
-                    .size = sizeof(Uniforms),
-                },
-                IGPUDevice::BindGroupEntry{
-                    .binding = 1,
-                    .kind = IGPUDevice::BindGroupEntry::Kind::BUFFER,
-                    .handle = static_cast<uint64_t>(vbuf),
-                    .offset = 0,
-                    .size = sizeof(VertexP4C4) * verts.size(),
-                }
-            };
-            auto bgroup = m_gpu->createBindGroup(bgDesc);
-
-            PipelineLayoutDescriptor cplDesc{};
-            cplDesc.setLayouts = { bgl };
-            auto cpl = m_gpu->createPipelineLayout(cplDesc);
-
-            PipelineLayoutDescriptor gplDesc{};
-            gplDesc.setLayouts = {};
-            auto gpl = m_gpu->createPipelineLayout(gplDesc);
-
-            auto csSrc = readTextFile("assets/shaders/rotate.comp.wgsl");
-            auto vsSrc = readTextFile("assets/shaders/tri.wgsl");
-            auto fsSrc = vsSrc;
-
-            ShaderModuleDescriptor csMod{};
-            csMod.ir = ShaderIR::WGSL;
-            csMod.bytes = std::span<const uint8_t>(csSrc.data(), csSrc.size());
-            csMod.entryPoint = "cs_main";
-            auto cs = m_gpu->createShaderModule(csMod);
-
-            ShaderModuleDescriptor vsMod{};
-            vsMod.ir = ShaderIR::WGSL;
-            vsMod.bytes = std::span<const uint8_t>(vsSrc.data(), vsSrc.size());
-            vsMod.entryPoint = "vs_main";
-            auto vs = m_gpu->createShaderModule(vsMod);
-
-            ShaderModuleDescriptor fsMod{};
-            fsMod.ir = ShaderIR::WGSL;
-            fsMod.bytes = std::span<const uint8_t>(fsSrc.data(), fsSrc.size());
-            fsMod.entryPoint = "fs_main";
-            auto fs = m_gpu->createShaderModule(fsMod);
-
-            ComputePipelineDescriptor cpd{};
-            cpd.cs = cs;
-            cpd.pipelineLayout = cpl;
-            auto cpipe = m_gpu->createComputePipeline(cpd);
-
-            GraphicsPipelineDescriptor gpd{};
-            gpd.vs = vs;
-            gpd.fs = fs;
-            gpd.pipelineLayout = gpl;
-            gpd.primitiveTopology = PrimitiveTopology::TRIANGLELIST;
-            gpd.frontFace = FrontFace::CCW;
-            gpd.cull = CullMode::NONE;
-            gpd.depth = { .depthTest = false, .depthWrite = false };
-            gpd.depthFormat = Format::UNKNOWN;
-<<<<<<< HEAD
-            gpd.colorFormat = m_gpu->backbufferFormat();//Format::RGBA8_UNORM_SRGB;//m_gpu->backbufferFormat();
-=======
-            gpd.colorFormat = m_gpu->backbufferFormat();
->>>>>>> b02efce5
-            gpd.blend = { .enable = true };
-            gpd.vertexInputs = {
-                VertexAttributeDescriptor{
-                    .location = 0,
-                    .binding = 0,
-                    .offset = 0,
-                    .stride = sizeof(VertexP4C4),
-                    .format = Format::RGBA32_FLOAT
-                },
-                VertexAttributeDescriptor{
-                    .location = 1,
-                    .binding = 0,
-                    .offset = 16,
-                    .stride = sizeof(VertexP4C4),
-                    .format = Format::RGBA32_FLOAT
-                }
-            };
-            auto gpipe = m_gpu->createGraphicsPipeline(gpd);
-
-            // (Just gonna fake a render loop here)
-            auto last = std::chrono::high_resolution_clock::now();
-            while (!m_window->shouldClose()) {
-                Window::pollEvents();
-
-                auto now = std::chrono::high_resolution_clock::now();
-                float dt_sec = std::chrono::duration<float>(now - last).count();
-                last = now;
-
-                Uniforms u{};
-                u.t = dt_sec;
-                u.N = VERT_COUNT;
-                m_gpu->updateBuffer(ubuf, 0, sizeof(Uniforms), &u);
-
-                ImageViewHandle bbView = m_gpu->acquireNextImage(swap);
-                if (!bbView) {
-                    std::this_thread::sleep_for(std::chrono::milliseconds(1));
-                    continue;
-                }
-
-                // Compute pass
-                ICommandList* clCompute = m_gpu->createCommandList(QueueType::COMPUTE);
-                clCompute->begin();
-                clCompute->bindComputePipeline(cpipe);
-                clCompute->bindBindGroup(0, bgroup);
-                const uint32_t WG = 64;
-                uint32_t gx = (VERT_COUNT + WG - 1) / WG;
-                clCompute->dispatch(gx, 1, 1);
-                clCompute->end();
-
-                // Render pass
-                ICommandList* clRender = m_gpu->createCommandList(QueueType::GRAPHICS);
-                clRender->begin();
-                AttachmentDescriptor colorAttach{};
-                colorAttach.view = bbView;
-                colorAttach.load = AttachmentDescriptor::LoadOperation::CLEAR;
-                colorAttach.store = AttachmentDescriptor::StoreOperation::STORE;
-                colorAttach.clearColor = { 1.0f, 0.06f, 0.08f, 1.0f };
-                RenderPassBeginInfo rp{};
-                rp.colorAttachments = { colorAttach };
-                clRender->beginRenderPass(rp);
-                clRender->bindGraphicsPipeline(gpipe);
-                std::vector<BufferHandle> vbs = { vbuf };
-                std::vector<size_t> offsets = { 0 };
-                clRender->bindVertexBuffers(0, vbs, offsets);
-                clRender->draw(VERT_COUNT, 1, 0, 0);
-                clRender->endRenderPass();
-                clRender->end();
-
-                std::vector<ICommandList*> clSubmits = { clCompute, clRender };
-                SubmitBatch batch{};
-                batch.lists = std::span<ICommandList*>( clSubmits );
-                m_gpu->submit(batch);
-                m_gpu->present(swap);
-
-                m_gpu->destroyImageView(bbView);
-                m_gpu->destroyCommandList(clCompute);
-                m_gpu->destroyCommandList(clRender);
-            }
-
-            m_gpu->destroyBuffer(vbuf);
-            m_gpu->destroyBuffer(ubuf);
-            m_gpu->destroyBindGroup(bgroup);
-            m_gpu->destroyBindGroupLayout(bgl);
-            m_gpu->destroyPipelineLayout(cpl);
-            m_gpu->destroyPipelineLayout(gpl);
-            m_gpu->destroyComputePipeline(cpipe);
-            m_gpu->destroyGraphicsPipeline(gpipe);
-            m_gpu->destroySwapchain(swap);
-        }
-            break;
-    }
-}
-
-void App::update() {
-    Window::pollEvents();
-
-    unsigned int tex = 0;
-
-    switch (m_backend) {
-        case RenderBackend::CUDA:
-            m_cudaTracer->render();
-            tex = m_cudaTracer->getGLTex();
-            break;
-
-        case RenderBackend::OpenGL:
-            tex = 0;
-            break;
-
-        case RenderBackend::WEBGPU_D3D12:
-        case RenderBackend::WEBGPU_VULKAN:
-            tex = 0;
-            break;
-    }
-
-
-    if (m_backend == RenderBackend::OpenGL || m_backend == RenderBackend::CUDA) {
-        m_rendererGL->beginFrame();
-    }
-
-    if (m_backend == RenderBackend::OpenGL || m_backend == RenderBackend::CUDA) {
-        dynamic_cast<RendererGL*>(m_rendererGL.get())->setTexture(tex, m_window->getWidth(), m_window->getHeight());
-        m_rendererGL->drawFrame();
-    }
-
-    // TODO: Ideally this is happening in renderer interface
-    //if (m_backend == RenderBackend::OpenGL || m_backend == RenderBackend::CUDA)
-        //glfwSwapBuffers(m_window->getGLFWwindow());
-
-    if (m_backend == RenderBackend::OpenGL || m_backend == RenderBackend::CUDA) {
-        m_rendererGL->endFrame();
-    }
-}
-
-void App::shutdown() {
-    if (m_rendererGL) { m_rendererGL->shutdown(); m_rendererGL.reset(); }
-    if (m_cudaTracer) { m_cudaTracer->~CudaTracer(); m_cudaTracer.reset(); }
-
-    if (m_backend == RenderBackend::WEBGPU_D3D12 || m_backend == RenderBackend::WEBGPU_VULKAN) {
-        m_gpu.reset();
-        m_window.reset();
-    }
+/*
+* File: app
+* Project: blok
+* Author: Collin Longoria / Wes Morosan
+* Created on: 9/12/2025
+*/
+
+#include "app.hpp"
+#include "window.hpp"
+
+#include "Renderer_GL.hpp"
+
+#include "Cuda_Tracer.hpp"
+
+#include <stdexcept>
+#include <iostream>
+
+#define GLFW_INCLUDE_NONE
+#include <GLFW/glfw3.h>
+#include <glad/glad.h>
+
+/* These includes are here so I can test build */
+#include <chrono>
+
+#include "gpu_device.hpp"
+#include "gpu_types.hpp"
+#include "gpu_flags.hpp"
+#include "gpu_handles.hpp"
+#include "webgpu_device.hpp"
+
+#include <windows.h>
+
+using namespace blok;
+
+// WebGPU Test Helpers
+struct alignas(16) Uniforms {
+    float t; // time (seconds)
+    uint32_t N; // vertex count
+    uint32_t pad0;
+    uint32_t pad1;
+};
+
+struct VertexP4C4 {
+    float px, py, pz, pw;
+    float r, g, b, a;
+};
+
+static std::vector<VertexP4C4> makeInitialVerts() {
+    const float s = 0.25f;
+    std::vector<VertexP4C4> v;
+    auto tri = [&](float cx, float cy, float r, float g, float b) {
+        v.push_back({cx + 0.0f, cy + s,   cx, cy,  r,g,b,1.0f});
+        v.push_back({cx - s,    cy - s,   cx, cy,  r,g,b,1.0f});
+        v.push_back({cx + s,    cy - s,   cx, cy,  r,g,b,1.0f});
+    };
+    tri(-0.6f, 0.0f, 1.0f, 0.3f, 0.3f);
+    tri( 0.0f, 0.0f, 0.3f, 1.0f, 0.3f);
+    tri( 0.6f, 0.0f, 0.3f, 0.3f, 1.0f);
+    return v;
+}
+
+// Read a whole text file (WGSL) into bytes
+static std::vector<uint8_t> readTextFile(const char* path) {
+    std::vector<uint8_t> out;
+    FILE* f = std::fopen(path, "rb");
+    if (!f) { std::perror(path); return out; }
+    std::fseek(f, 0, SEEK_END);
+    long n = std::ftell(f);
+    std::fseek(f, 0, SEEK_SET);
+    out.resize(n);
+    if (n > 0) std::fread(out.data(), 1, n, f);
+    std::fclose(f);
+    return out;
+}
+// WebGPU Test Helpers
+
+App::App(RenderBackend backend)
+    : m_backend(backend) {}
+
+App::~App() {
+    shutdown();
+}
+
+void App::run() {
+    init();
+
+    while (m_window && !m_window->shouldClose()) {
+        update();
+    }
+
+    shutdown();
+}
+
+void App::init() {
+
+
+    m_window = std::make_shared<Window>(800, 600, "blok", m_backend);
+
+    GLFWwindow* gw = m_window->getGLFWwindow();
+    if (m_backend == RenderBackend::CUDA || m_backend == RenderBackend::OpenGL) {
+        glfwMakeContextCurrent(gw);
+        if (!gladLoadGLLoader((GLADloadproc)glfwGetProcAddress)) {
+            throw std::runtime_error("Failed to load GL with GLAD");
+        }
+        m_rendererGL = std::make_unique<RendererGL>(m_window);
+        m_rendererGL->init();
+    }
+
+    switch (m_backend) {
+        case RenderBackend::OpenGL:
+            break;
+
+        case RenderBackend::CUDA:
+            m_cudaTracer = std::make_unique<CudaTracer>(m_window->getWidth(), m_window->getHeight());
+            m_cudaTracer->init();
+            break;
+
+        case RenderBackend::WEBGPU_D3D12:
+        case RenderBackend::WEBGPU_VULKAN:
+        {
+            DeviceInitInfo init{};
+            init.width = static_cast<uint32_t>(m_window->getWidth());
+            init.height = static_cast<uint32_t>(m_window->getHeight());
+            init.presentMode = PresentMode::MAILBOX;
+            init.backend = m_backend;
+            init.windowHandle = m_window.get();
+
+            m_gpu = std::make_unique<WebGPUDevice>(init);
+
+            SwapchainDescriptor sd{};
+            sd.width = init.width;
+            sd.height = init.height;
+            sd.format = m_gpu->backbufferFormat();
+            sd.presentMode = init.presentMode;
+            auto swap = m_gpu->createSwapchain(sd);
+
+            auto verts = makeInitialVerts();
+            const uint32_t VERT_COUNT = static_cast<uint32_t>(verts.size());
+
+            BufferDescriptor vbDesc{};
+            vbDesc.size = sizeof(VertexP4C4) * verts.size();
+            vbDesc.usage = BufferUsage::VERTEX | BufferUsage::STORAGE | BufferUsage::COPYDESTINATION;
+            auto vbuf = m_gpu->createBuffer(vbDesc, nullptr);
+            m_gpu->updateBuffer(vbuf, 0, vbDesc.size, verts.data());
+
+            BufferDescriptor ubDesc{};
+            ubDesc.size = sizeof(Uniforms);
+            ubDesc.usage = BufferUsage::UNIFORM | BufferUsage::COPYDESTINATION;
+            auto ubuf = m_gpu->createBuffer(ubDesc, nullptr);
+
+            BindGroupLayoutDescriptor bglDesc{};
+            bglDesc.entries = {
+                BindGroupLayoutEntry{
+                    .binding = 0,
+                    .type = BindingType::UNIFORMBUFFER,
+                    .visibleStages = PipelineStage::COMPUTESHADER,
+                },
+                BindGroupLayoutEntry{
+                    .binding = 1,
+                    .type = BindingType::STORAGEBUFFER,
+                    .visibleStages = PipelineStage::COMPUTESHADER
+                },
+            };
+            auto bgl = m_gpu->createBindGroupLayout(bglDesc);
+
+            IGPUDevice::BindGroupDescriptor bgDesc{};
+            bgDesc.layout = bgl;
+            bgDesc.entries = {
+                IGPUDevice::BindGroupEntry{
+                    .binding = 0,
+                    .kind = IGPUDevice::BindGroupEntry::Kind::BUFFER,
+                    .handle = static_cast<uint64_t>(ubuf),
+                    .offset = 0,
+                    .size = sizeof(Uniforms),
+                },
+                IGPUDevice::BindGroupEntry{
+                    .binding = 1,
+                    .kind = IGPUDevice::BindGroupEntry::Kind::BUFFER,
+                    .handle = static_cast<uint64_t>(vbuf),
+                    .offset = 0,
+                    .size = sizeof(VertexP4C4) * verts.size(),
+                }
+            };
+            auto bgroup = m_gpu->createBindGroup(bgDesc);
+
+            PipelineLayoutDescriptor cplDesc{};
+            cplDesc.setLayouts = { bgl };
+            auto cpl = m_gpu->createPipelineLayout(cplDesc);
+
+            PipelineLayoutDescriptor gplDesc{};
+            gplDesc.setLayouts = {};
+            auto gpl = m_gpu->createPipelineLayout(gplDesc);
+
+            auto csSrc = readTextFile("assets/shaders/rotate.comp.wgsl");
+            auto vsSrc = readTextFile("assets/shaders/tri.wgsl");
+            auto fsSrc = vsSrc;
+
+            ShaderModuleDescriptor csMod{};
+            csMod.ir = ShaderIR::WGSL;
+            csMod.bytes = std::span<const uint8_t>(csSrc.data(), csSrc.size());
+            csMod.entryPoint = "cs_main";
+            auto cs = m_gpu->createShaderModule(csMod);
+
+            ShaderModuleDescriptor vsMod{};
+            vsMod.ir = ShaderIR::WGSL;
+            vsMod.bytes = std::span<const uint8_t>(vsSrc.data(), vsSrc.size());
+            vsMod.entryPoint = "vs_main";
+            auto vs = m_gpu->createShaderModule(vsMod);
+
+            ShaderModuleDescriptor fsMod{};
+            fsMod.ir = ShaderIR::WGSL;
+            fsMod.bytes = std::span<const uint8_t>(fsSrc.data(), fsSrc.size());
+            fsMod.entryPoint = "fs_main";
+            auto fs = m_gpu->createShaderModule(fsMod);
+
+            ComputePipelineDescriptor cpd{};
+            cpd.cs = cs;
+            cpd.pipelineLayout = cpl;
+            auto cpipe = m_gpu->createComputePipeline(cpd);
+
+            GraphicsPipelineDescriptor gpd{};
+            gpd.vs = vs;
+            gpd.fs = fs;
+            gpd.pipelineLayout = gpl;
+            gpd.primitiveTopology = PrimitiveTopology::TRIANGLELIST;
+            gpd.frontFace = FrontFace::CCW;
+            gpd.cull = CullMode::NONE;
+            gpd.depth = { .depthTest = false, .depthWrite = false };
+            gpd.depthFormat = Format::UNKNOWN;
+            gpd.colorFormat = m_gpu->backbufferFormat();
+            gpd.blend = { .enable = true };
+            gpd.vertexInputs = {
+                VertexAttributeDescriptor{
+                    .location = 0,
+                    .binding = 0,
+                    .offset = 0,
+                    .stride = sizeof(VertexP4C4),
+                    .format = Format::RGBA32_FLOAT
+                },
+                VertexAttributeDescriptor{
+                    .location = 1,
+                    .binding = 0,
+                    .offset = 16,
+                    .stride = sizeof(VertexP4C4),
+                    .format = Format::RGBA32_FLOAT
+                }
+            };
+            auto gpipe = m_gpu->createGraphicsPipeline(gpd);
+
+            // (Just gonna fake a render loop here)
+            auto last = std::chrono::high_resolution_clock::now();
+            while (!m_window->shouldClose()) {
+                Window::pollEvents();
+
+                auto now = std::chrono::high_resolution_clock::now();
+                float dt_sec = std::chrono::duration<float>(now - last).count();
+                last = now;
+
+                Uniforms u{};
+                u.t = dt_sec;
+                u.N = VERT_COUNT;
+                m_gpu->updateBuffer(ubuf, 0, sizeof(Uniforms), &u);
+
+                ImageViewHandle bbView = m_gpu->acquireNextImage(swap);
+                if (!bbView) {
+                    std::this_thread::sleep_for(std::chrono::milliseconds(1));
+                    continue;
+                }
+
+                // Compute pass
+                ICommandList* clCompute = m_gpu->createCommandList(QueueType::COMPUTE);
+                clCompute->begin();
+                clCompute->bindComputePipeline(cpipe);
+                clCompute->bindBindGroup(0, bgroup);
+                const uint32_t WG = 64;
+                uint32_t gx = (VERT_COUNT + WG - 1) / WG;
+                clCompute->dispatch(gx, 1, 1);
+                clCompute->end();
+
+                // Render pass
+                ICommandList* clRender = m_gpu->createCommandList(QueueType::GRAPHICS);
+                clRender->begin();
+                AttachmentDescriptor colorAttach{};
+                colorAttach.view = bbView;
+                colorAttach.load = AttachmentDescriptor::LoadOperation::CLEAR;
+                colorAttach.store = AttachmentDescriptor::StoreOperation::STORE;
+                colorAttach.clearColor = { 1.0f, 0.06f, 0.08f, 1.0f };
+                RenderPassBeginInfo rp{};
+                rp.colorAttachments = { colorAttach };
+                clRender->beginRenderPass(rp);
+                clRender->bindGraphicsPipeline(gpipe);
+                std::vector<BufferHandle> vbs = { vbuf };
+                std::vector<size_t> offsets = { 0 };
+                clRender->bindVertexBuffers(0, vbs, offsets);
+                clRender->draw(VERT_COUNT, 1, 0, 0);
+                clRender->endRenderPass();
+                clRender->end();
+
+                std::vector<ICommandList*> clSubmits = { clCompute, clRender };
+                SubmitBatch batch{};
+                batch.lists = std::span<ICommandList*>( clSubmits );
+                m_gpu->submit(batch);
+                m_gpu->present(swap);
+
+                m_gpu->destroyImageView(bbView);
+                m_gpu->destroyCommandList(clCompute);
+                m_gpu->destroyCommandList(clRender);
+            }
+
+            m_gpu->destroyBuffer(vbuf);
+            m_gpu->destroyBuffer(ubuf);
+            m_gpu->destroyBindGroup(bgroup);
+            m_gpu->destroyBindGroupLayout(bgl);
+            m_gpu->destroyPipelineLayout(cpl);
+            m_gpu->destroyPipelineLayout(gpl);
+            m_gpu->destroyComputePipeline(cpipe);
+            m_gpu->destroyGraphicsPipeline(gpipe);
+            m_gpu->destroySwapchain(swap);
+        }
+            break;
+    }
+}
+
+void App::update() {
+    Window::pollEvents();
+
+    unsigned int tex = 0;
+
+    switch (m_backend) {
+        case RenderBackend::CUDA:
+            m_cudaTracer->render();
+            tex = m_cudaTracer->getGLTex();
+            break;
+
+        case RenderBackend::OpenGL:
+            tex = 0;
+            break;
+
+        case RenderBackend::WEBGPU_D3D12:
+        case RenderBackend::WEBGPU_VULKAN:
+            tex = 0;
+            break;
+    }
+
+
+    if (m_backend == RenderBackend::OpenGL || m_backend == RenderBackend::CUDA) {
+        m_rendererGL->beginFrame();
+    }
+
+    if (m_backend == RenderBackend::OpenGL || m_backend == RenderBackend::CUDA) {
+        dynamic_cast<RendererGL*>(m_rendererGL.get())->setTexture(tex, m_window->getWidth(), m_window->getHeight());
+        m_rendererGL->drawFrame();
+    }
+
+    // TODO: Ideally this is happening in renderer interface
+    //if (m_backend == RenderBackend::OpenGL || m_backend == RenderBackend::CUDA)
+        //glfwSwapBuffers(m_window->getGLFWwindow());
+
+    if (m_backend == RenderBackend::OpenGL || m_backend == RenderBackend::CUDA) {
+        m_rendererGL->endFrame();
+    }
+}
+
+void App::shutdown() {
+    if (m_rendererGL) { m_rendererGL->shutdown(); m_rendererGL.reset(); }
+    if (m_cudaTracer) { m_cudaTracer->~CudaTracer(); m_cudaTracer.reset(); }
+
+    if (m_backend == RenderBackend::WEBGPU_D3D12 || m_backend == RenderBackend::WEBGPU_VULKAN) {
+        m_gpu.reset();
+        m_window.reset();
+    }
 }