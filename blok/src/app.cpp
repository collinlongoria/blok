/*
* File: app
* Project: blok
* Author: Collin Longoria / Wes Morosan
* Created on: 9/12/2025
*/

#include "app.hpp"
#include "window.hpp"
#include "ui.hpp"

#include "Renderer_GL.hpp"
#include "vulkan_renderer.hpp"

#include "Cuda_Tracer.hpp"

#include <stdexcept>
#include <iostream>

#define GLFW_INCLUDE_NONE
#include <GLFW/glfw3.h>
#include <glad/glad.h>

/* These includes are here so I can test build */
#include <chrono>

#include "imgui.h"

#define VKR reinterpret_cast<VulkanRenderer*>(m_renderer.get())

using namespace blok;
static Camera g_camera;
static Scene  g_scene;
static UI* g_ui;

/* This was all moved to ui.cpp
static float lastX = 400.0f;
static float lastY = 300.0f;
static bool firstMouse = true;
*/static std::vector<Object> gScene;/*

// ---------------- Input Callbacks ----------------
void mouse_pcallback(GLFWwindow* window, double xpos, double ypos) {
    if (firstMouse) {
        lastX = (float)xpos;
        lastY = (float)ypos;
        firstMouse = false;
    }

    float dx = (float)xpos - lastX;
    float dy = lastY - (float)ypos;
    lastX = (float)xpos;
    lastY = (float)ypos;

    g_camera.processMouse(dx, dy);
}
*/

namespace blok {

App::App(GraphicsApi backend)
    : m_backend(backend) {}

App::~App() {
    // none beef
}

void App::run() {
    init();

    while (m_window && !m_window->shouldClose()) {
        update();
    }

    shutdown();
}

void App::init() {
    m_window = std::make_shared<Window>(800, 600, "blok", m_backend);

    GLFWwindow* gw = m_window->getGLFWwindow();

    g_ui = new UI(m_window);

    if (m_backend == GraphicsApi::OpenGL) {
        glfwMakeContextCurrent(gw);
        if (!gladLoadGLLoader((GLADloadproc)glfwGetProcAddress)) {
            throw std::runtime_error("Failed to load GL with GLAD");
        }
        m_renderer = std::make_unique<RendererGL>(m_window);
        m_renderer->init();
        reinterpret_cast<RendererGL*>(m_renderer.get())->setUI(g_ui);
    }

    switch (m_backend) {
    case GraphicsApi::OpenGL:
        m_cudaTracer = std::make_unique<CudaTracer>(m_window->getWidth(), m_window->getHeight());
        m_cudaTracer->init();
        break;
    case GraphicsApi::Vulkan: {
        m_renderer = std::make_unique<VulkanRenderer>(m_window.get());
        m_renderer->init();

        // resize callback
        glfwSetFramebufferSizeCallback(m_window->getGLFWwindow(), vulkanFramebufferCallback);

        Object obj{};
        // create object from mesh
        VKR->initObjectFromMesh(obj, "mesh_flat", "assets/models/teapot/teapot.obj");

        // configure transform / material as needed
        obj.model.translation = {0.0f, 0.0f, -100.0f};
        obj.model.scale = {0.1f, 0.1f, 0.1f};
        obj.pipelineName = "mesh_flat";
        VKR->buildMaterialSetForObject(obj, "assets/models/teapot/default.png");

        gScene.push_back(obj);

        VKR->setRenderList(&gScene);

        //glfwSetCursorPosCallback(gw, mouse_callback);
<<<<<<< HEAD
        glfwSetInputMode(gw, GLFW_CURSOR, GLFW_CURSOR_DISABLED);
=======
        //glfwSetInputMode(gw, GLFW_CURSOR, GLFW_CURSOR_DISABLED);
>>>>>>> 44eb2cc2
    }
        break;
    }
}

void App::update() {
    Window::pollEvents();

    static double lastFrame = glfwGetTime();
    double now = glfwGetTime();
    float dt = static_cast<float>(now - lastFrame);
    lastFrame = now;

    GLFWwindow* win = m_window->getGLFWwindow();
    if (glfwGetKey(win, GLFW_KEY_W) == GLFW_PRESS) g_camera.processKeyboard('W', dt);
    if (glfwGetKey(win, GLFW_KEY_S) == GLFW_PRESS) g_camera.processKeyboard('S', dt);
    if (glfwGetKey(win, GLFW_KEY_A) == GLFW_PRESS) g_camera.processKeyboard('A', dt);
    if (glfwGetKey(win, GLFW_KEY_D) == GLFW_PRESS) g_camera.processKeyboard('D', dt);

    if (glfwGetKey(win, GLFW_KEY_ESCAPE) == GLFW_PRESS) glfwSetWindowShouldClose(win, GLFW_TRUE);




    switch (m_backend) {

        case GraphicsApi::OpenGL:
            // ImGui + present path (one swap inside endFrame)
            m_cudaTracer->drawFrame(g_camera, g_scene);
            m_renderer->beginFrame();
            reinterpret_cast<RendererGL*>(m_renderer.get())->setTexture(m_cudaTracer->getGLTex(), m_window->getWidth(), m_window->getHeight());

            m_renderer->drawFrame(g_camera, g_scene);

            addWindow();
            g_ui->displayData();

            m_renderer->endFrame();
            break;

        case GraphicsApi::Vulkan:
            m_renderer->beginFrame();
            ImGui::ShowDemoWindow();
            m_renderer->drawFrame(g_camera, g_scene);
            m_renderer->endFrame();
            break;
    }
}

void App::shutdown() {
    if (m_renderer) { /*m_renderer->shutdown();*/ m_renderer.reset(); }
    if (m_cudaTracer) { m_cudaTracer->~CudaTracer(); m_cudaTracer.reset(); }
    if (g_ui != nullptr) { delete g_ui; }

    if (m_backend == GraphicsApi::Vulkan) {
        m_window.reset();
    }
}

} // namespace blok<|MERGE_RESOLUTION|>--- conflicted
+++ resolved
@@ -1,186 +1,183 @@
-/*
-* File: app
-* Project: blok
-* Author: Collin Longoria / Wes Morosan
-* Created on: 9/12/2025
-*/
-
-#include "app.hpp"
-#include "window.hpp"
-#include "ui.hpp"
-
-#include "Renderer_GL.hpp"
-#include "vulkan_renderer.hpp"
-
-#include "Cuda_Tracer.hpp"
-
-#include <stdexcept>
-#include <iostream>
-
-#define GLFW_INCLUDE_NONE
-#include <GLFW/glfw3.h>
-#include <glad/glad.h>
-
-/* These includes are here so I can test build */
-#include <chrono>
-
-#include "imgui.h"
-
-#define VKR reinterpret_cast<VulkanRenderer*>(m_renderer.get())
-
-using namespace blok;
-static Camera g_camera;
-static Scene  g_scene;
-static UI* g_ui;
-
-/* This was all moved to ui.cpp
-static float lastX = 400.0f;
-static float lastY = 300.0f;
-static bool firstMouse = true;
-*/static std::vector<Object> gScene;/*
-
-// ---------------- Input Callbacks ----------------
-void mouse_pcallback(GLFWwindow* window, double xpos, double ypos) {
-    if (firstMouse) {
-        lastX = (float)xpos;
-        lastY = (float)ypos;
-        firstMouse = false;
-    }
-
-    float dx = (float)xpos - lastX;
-    float dy = lastY - (float)ypos;
-    lastX = (float)xpos;
-    lastY = (float)ypos;
-
-    g_camera.processMouse(dx, dy);
-}
-*/
-
-namespace blok {
-
-App::App(GraphicsApi backend)
-    : m_backend(backend) {}
-
-App::~App() {
-    // none beef
-}
-
-void App::run() {
-    init();
-
-    while (m_window && !m_window->shouldClose()) {
-        update();
-    }
-
-    shutdown();
-}
-
-void App::init() {
-    m_window = std::make_shared<Window>(800, 600, "blok", m_backend);
-
-    GLFWwindow* gw = m_window->getGLFWwindow();
-
-    g_ui = new UI(m_window);
-
-    if (m_backend == GraphicsApi::OpenGL) {
-        glfwMakeContextCurrent(gw);
-        if (!gladLoadGLLoader((GLADloadproc)glfwGetProcAddress)) {
-            throw std::runtime_error("Failed to load GL with GLAD");
-        }
-        m_renderer = std::make_unique<RendererGL>(m_window);
-        m_renderer->init();
-        reinterpret_cast<RendererGL*>(m_renderer.get())->setUI(g_ui);
-    }
-
-    switch (m_backend) {
-    case GraphicsApi::OpenGL:
-        m_cudaTracer = std::make_unique<CudaTracer>(m_window->getWidth(), m_window->getHeight());
-        m_cudaTracer->init();
-        break;
-    case GraphicsApi::Vulkan: {
-        m_renderer = std::make_unique<VulkanRenderer>(m_window.get());
-        m_renderer->init();
-
-        // resize callback
-        glfwSetFramebufferSizeCallback(m_window->getGLFWwindow(), vulkanFramebufferCallback);
-
-        Object obj{};
-        // create object from mesh
-        VKR->initObjectFromMesh(obj, "mesh_flat", "assets/models/teapot/teapot.obj");
-
-        // configure transform / material as needed
-        obj.model.translation = {0.0f, 0.0f, -100.0f};
-        obj.model.scale = {0.1f, 0.1f, 0.1f};
-        obj.pipelineName = "mesh_flat";
-        VKR->buildMaterialSetForObject(obj, "assets/models/teapot/default.png");
-
-        gScene.push_back(obj);
-
-        VKR->setRenderList(&gScene);
-
-        //glfwSetCursorPosCallback(gw, mouse_callback);
-<<<<<<< HEAD
-        glfwSetInputMode(gw, GLFW_CURSOR, GLFW_CURSOR_DISABLED);
-=======
-        //glfwSetInputMode(gw, GLFW_CURSOR, GLFW_CURSOR_DISABLED);
->>>>>>> 44eb2cc2
-    }
-        break;
-    }
-}
-
-void App::update() {
-    Window::pollEvents();
-
-    static double lastFrame = glfwGetTime();
-    double now = glfwGetTime();
-    float dt = static_cast<float>(now - lastFrame);
-    lastFrame = now;
-
-    GLFWwindow* win = m_window->getGLFWwindow();
-    if (glfwGetKey(win, GLFW_KEY_W) == GLFW_PRESS) g_camera.processKeyboard('W', dt);
-    if (glfwGetKey(win, GLFW_KEY_S) == GLFW_PRESS) g_camera.processKeyboard('S', dt);
-    if (glfwGetKey(win, GLFW_KEY_A) == GLFW_PRESS) g_camera.processKeyboard('A', dt);
-    if (glfwGetKey(win, GLFW_KEY_D) == GLFW_PRESS) g_camera.processKeyboard('D', dt);
-
-    if (glfwGetKey(win, GLFW_KEY_ESCAPE) == GLFW_PRESS) glfwSetWindowShouldClose(win, GLFW_TRUE);
-
-
-
-
-    switch (m_backend) {
-
-        case GraphicsApi::OpenGL:
-            // ImGui + present path (one swap inside endFrame)
-            m_cudaTracer->drawFrame(g_camera, g_scene);
-            m_renderer->beginFrame();
-            reinterpret_cast<RendererGL*>(m_renderer.get())->setTexture(m_cudaTracer->getGLTex(), m_window->getWidth(), m_window->getHeight());
-
-            m_renderer->drawFrame(g_camera, g_scene);
-
-            addWindow();
-            g_ui->displayData();
-
-            m_renderer->endFrame();
-            break;
-
-        case GraphicsApi::Vulkan:
-            m_renderer->beginFrame();
-            ImGui::ShowDemoWindow();
-            m_renderer->drawFrame(g_camera, g_scene);
-            m_renderer->endFrame();
-            break;
-    }
-}
-
-void App::shutdown() {
-    if (m_renderer) { /*m_renderer->shutdown();*/ m_renderer.reset(); }
-    if (m_cudaTracer) { m_cudaTracer->~CudaTracer(); m_cudaTracer.reset(); }
-    if (g_ui != nullptr) { delete g_ui; }
-
-    if (m_backend == GraphicsApi::Vulkan) {
-        m_window.reset();
-    }
-}
-
+/*
+* File: app
+* Project: blok
+* Author: Collin Longoria / Wes Morosan
+* Created on: 9/12/2025
+*/
+
+#include "app.hpp"
+#include "window.hpp"
+#include "ui.hpp"
+
+#include "Renderer_GL.hpp"
+#include "vulkan_renderer.hpp"
+
+#include "Cuda_Tracer.hpp"
+
+#include <stdexcept>
+#include <iostream>
+
+#define GLFW_INCLUDE_NONE
+#include <GLFW/glfw3.h>
+#include <glad/glad.h>
+
+/* These includes are here so I can test build */
+#include <chrono>
+
+#include "imgui.h"
+
+#define VKR reinterpret_cast<VulkanRenderer*>(m_renderer.get())
+
+using namespace blok;
+static Camera g_camera;
+static Scene  g_scene;
+static UI* g_ui;
+
+/* This was all moved to ui.cpp
+static float lastX = 400.0f;
+static float lastY = 300.0f;
+static bool firstMouse = true;
+*/static std::vector<Object> gScene;/*
+
+// ---------------- Input Callbacks ----------------
+void mouse_pcallback(GLFWwindow* window, double xpos, double ypos) {
+    if (firstMouse) {
+        lastX = (float)xpos;
+        lastY = (float)ypos;
+        firstMouse = false;
+    }
+
+    float dx = (float)xpos - lastX;
+    float dy = lastY - (float)ypos;
+    lastX = (float)xpos;
+    lastY = (float)ypos;
+
+    g_camera.processMouse(dx, dy);
+}
+*/
+
+namespace blok {
+
+App::App(GraphicsApi backend)
+    : m_backend(backend) {}
+
+App::~App() {
+    // none beef
+}
+
+void App::run() {
+    init();
+
+    while (m_window && !m_window->shouldClose()) {
+        update();
+    }
+
+    shutdown();
+}
+
+void App::init() {
+    m_window = std::make_shared<Window>(800, 600, "blok", m_backend);
+
+    GLFWwindow* gw = m_window->getGLFWwindow();
+
+    g_ui = new UI(m_window);
+
+    if (m_backend == GraphicsApi::OpenGL) {
+        glfwMakeContextCurrent(gw);
+        if (!gladLoadGLLoader((GLADloadproc)glfwGetProcAddress)) {
+            throw std::runtime_error("Failed to load GL with GLAD");
+        }
+        m_renderer = std::make_unique<RendererGL>(m_window);
+        m_renderer->init();
+        reinterpret_cast<RendererGL*>(m_renderer.get())->setUI(g_ui);
+    }
+
+    switch (m_backend) {
+    case GraphicsApi::OpenGL:
+        m_cudaTracer = std::make_unique<CudaTracer>(m_window->getWidth(), m_window->getHeight());
+        m_cudaTracer->init();
+        break;
+    case GraphicsApi::Vulkan: {
+        m_renderer = std::make_unique<VulkanRenderer>(m_window.get());
+        m_renderer->init();
+
+        // resize callback
+        glfwSetFramebufferSizeCallback(m_window->getGLFWwindow(), vulkanFramebufferCallback);
+
+        Object obj{};
+        // create object from mesh
+        VKR->initObjectFromMesh(obj, "mesh_flat", "assets/models/teapot/teapot.obj");
+
+        // configure transform / material as needed
+        obj.model.translation = {0.0f, 0.0f, -100.0f};
+        obj.model.scale = {0.1f, 0.1f, 0.1f};
+        obj.pipelineName = "mesh_flat";
+        VKR->buildMaterialSetForObject(obj, "assets/models/teapot/default.png");
+
+        gScene.push_back(obj);
+
+        VKR->setRenderList(&gScene);
+
+        //glfwSetCursorPosCallback(gw, mouse_callback);
+        //glfwSetInputMode(gw, GLFW_CURSOR, GLFW_CURSOR_DISABLED);
+
+    }
+        break;
+    }
+}
+
+void App::update() {
+    Window::pollEvents();
+
+    static double lastFrame = glfwGetTime();
+    double now = glfwGetTime();
+    float dt = static_cast<float>(now - lastFrame);
+    lastFrame = now;
+
+    GLFWwindow* win = m_window->getGLFWwindow();
+    if (glfwGetKey(win, GLFW_KEY_W) == GLFW_PRESS) g_camera.processKeyboard('W', dt);
+    if (glfwGetKey(win, GLFW_KEY_S) == GLFW_PRESS) g_camera.processKeyboard('S', dt);
+    if (glfwGetKey(win, GLFW_KEY_A) == GLFW_PRESS) g_camera.processKeyboard('A', dt);
+    if (glfwGetKey(win, GLFW_KEY_D) == GLFW_PRESS) g_camera.processKeyboard('D', dt);
+
+    if (glfwGetKey(win, GLFW_KEY_ESCAPE) == GLFW_PRESS) glfwSetWindowShouldClose(win, GLFW_TRUE);
+
+
+
+
+    switch (m_backend) {
+
+        case GraphicsApi::OpenGL:
+            // ImGui + present path (one swap inside endFrame)
+            m_cudaTracer->drawFrame(g_camera, g_scene);
+            m_renderer->beginFrame();
+            reinterpret_cast<RendererGL*>(m_renderer.get())->setTexture(m_cudaTracer->getGLTex(), m_window->getWidth(), m_window->getHeight());
+
+            m_renderer->drawFrame(g_camera, g_scene);
+
+            addWindow();
+            g_ui->displayData();
+
+            m_renderer->endFrame();
+            break;
+
+        case GraphicsApi::Vulkan:
+            m_renderer->beginFrame();
+            ImGui::ShowDemoWindow();
+            m_renderer->drawFrame(g_camera, g_scene);
+            m_renderer->endFrame();
+            break;
+    }
+}
+
+void App::shutdown() {
+    if (m_renderer) { /*m_renderer->shutdown();*/ m_renderer.reset(); }
+    if (m_cudaTracer) { m_cudaTracer->~CudaTracer(); m_cudaTracer.reset(); }
+    if (g_ui != nullptr) { delete g_ui; }
+
+    if (m_backend == GraphicsApi::Vulkan) {
+        m_window.reset();
+    }
+}
+
 } // namespace blok