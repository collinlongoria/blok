--- conflicted
+++ resolved
@@ -1,44 +1,23 @@
-/*
-* File: main
-* Project: blok
-* Author: Collin Longoria
-* Created on: 9/4/2025
-*/
-
-#include <iostream>
-#include "app.hpp"
-#include "backend.hpp"
-
-int main() {
-    try {
-        blok::RenderBackend backend = blok::RenderBackend::CUDA;
-
-        blok::App app(backend);
-        app.run();
-    } catch (const std::exception& e) {
-        std::cerr << "[FATAL] " << e.what() << "\n";
-        return 1;
-    }
-<<<<<<< HEAD
-    std::cout << "WGPU instance: " << instance << std::endl;
-
-    Blok::Vector2 a(1,1);
-    Blok::Vector2 b(2,2);
-
-    auto c = a + b;
-    std::cout << "(" << c.x << ", " << c.y << ")" << std::endl;
-
-
-    // Window test
-    std::unique_ptr<blok::Window> window = std::make_unique<blok::Window>(640, 480, "blok");
-
-    while(!window->shouldClose()) {
-        blok::Window::pollEvents(); // Don't like this, but it doesn't need to be per window so IDK.
-    }
-
-    // Cleanup
-    wgpuInstanceRelease(instance);
-=======
->>>>>>> ce3a4fe6
-    return 0;
+/*
+* File: main
+* Project: blok
+* Author: Collin Longoria
+* Created on: 9/4/2025
+*/
+
+#include <iostream>
+#include "app.hpp"
+#include "backend.hpp"
+
+int main() {
+    try {
+        blok::RenderBackend backend = blok::RenderBackend::CUDA;
+
+        blok::App app(backend);
+        app.run();
+    } catch (const std::exception& e) {
+        std::cerr << "[FATAL] " << e.what() << "\n";
+        return 1;
+    }
+    return 0;
 }