/*
* File: math
* Project: blok
* Author: Collin Longoria
* Created on: 9/11/2025
*
* Description: Math wrapper
*/

#ifndef BLOK_MATH_HPP
#define BLOK_MATH_HPP

#include <glm.hpp>
<<<<<<< HEAD
#include <cstdint>
=======
#include <gtc/quaternion.hpp>

>>>>>>> ea1b13db

namespace blok {
    /*
     * glm type wrappers (to maintain consistent style)
     */
    using Vector2 = glm::vec2;
    using Vector3 = glm::vec3;
    using Vector4 = glm::vec4;

    using Matrix2 = glm::mat2;
    using Matrix3 = glm::mat3;
    using Matrix4 = glm::mat4;

    using Quaternion = glm::quat;


    struct Transform {
        Vector3 position = { 0,0,0 };
        Vector3 scale = { 1,1,1 };
        Quaternion rotation = { 1,0,0,0 };

        //Move in a given direction.
        void Translate(Vector3 direction)
        {
            position += direction;
        }

        //Scale all axis by the same factor.
        void Scale(float scalefactor)
        {
            if (scalefactor == 0) return;

            scale *= scalefactor;
        }
        
        //Scale each axis seperately. (0s will be ignored)
        void Scale(Vector3 scalefactor)
        {
            if (scalefactor.x != 0)
                scale.x *= scalefactor.x;

            if (scalefactor.y != 0)
                scale.y *= scalefactor.y;

            if (scalefactor.z != 0)
                scale.z *= scalefactor.z;
        }

        Matrix3 GetRotationMatrix()
        {
            Matrix3 rotmat;

            rotmat[0][0] = 1 - (2 * (rotation.y * rotation.y + rotation.z * rotation.z));
            rotmat[0][1] = 2 * (rotation.x * rotation.y - rotation.w * rotation.z);
            rotmat[0][2] = 2 * (rotation.x * rotation.z + rotation.w * rotation.y);

            rotmat[1][0] = 2 * (rotation.x * rotation.y + rotation.w * rotation.z);
            rotmat[1][1] = 1 - (2 * (rotation.x * rotation.x + rotation.z * rotation.z));
            rotmat[1][2] = 2 * (rotation.y * rotation.z - rotation.w * rotation.x);

            rotmat[2][0] = 2 * (rotation.x * rotation.z - rotation.w * rotation.y);
            rotmat[2][1] = 2 * (rotation.y * rotation.z + rotation.w * rotation.x);
            rotmat[2][2] = 1 - (2 * (rotation.x * rotation.x + rotation.y * rotation.y));

            return rotmat;
        }

        //Rotate using a quaternion.
        void Rotate(Quaternion rotate)
        {
            rotation = rotate * rotation;
        }

        //Rotate using an angle in degrees and a unit vector to rotate around.
        void Rotate(float angleDeg, Vector3 axis)
        {
            Quaternion rotate = glm::angleAxis(glm::radians(angleDeg), axis);

            rotation = rotate * rotation;
        }
    };

}

#endif //BLOK_MATH_HPP<|MERGE_RESOLUTION|>--- conflicted
+++ resolved
@@ -1,104 +1,99 @@
-/*
-* File: math
-* Project: blok
-* Author: Collin Longoria
-* Created on: 9/11/2025
-*
-* Description: Math wrapper
-*/
-
-#ifndef BLOK_MATH_HPP
-#define BLOK_MATH_HPP
-
-#include <glm.hpp>
-<<<<<<< HEAD
-#include <cstdint>
-=======
-#include <gtc/quaternion.hpp>
-
->>>>>>> ea1b13db
-
-namespace blok {
-    /*
-     * glm type wrappers (to maintain consistent style)
-     */
-    using Vector2 = glm::vec2;
-    using Vector3 = glm::vec3;
-    using Vector4 = glm::vec4;
-
-    using Matrix2 = glm::mat2;
-    using Matrix3 = glm::mat3;
-    using Matrix4 = glm::mat4;
-
-    using Quaternion = glm::quat;
-
-
-    struct Transform {
-        Vector3 position = { 0,0,0 };
-        Vector3 scale = { 1,1,1 };
-        Quaternion rotation = { 1,0,0,0 };
-
-        //Move in a given direction.
-        void Translate(Vector3 direction)
-        {
-            position += direction;
-        }
-
-        //Scale all axis by the same factor.
-        void Scale(float scalefactor)
-        {
-            if (scalefactor == 0) return;
-
-            scale *= scalefactor;
-        }
-        
-        //Scale each axis seperately. (0s will be ignored)
-        void Scale(Vector3 scalefactor)
-        {
-            if (scalefactor.x != 0)
-                scale.x *= scalefactor.x;
-
-            if (scalefactor.y != 0)
-                scale.y *= scalefactor.y;
-
-            if (scalefactor.z != 0)
-                scale.z *= scalefactor.z;
-        }
-
-        Matrix3 GetRotationMatrix()
-        {
-            Matrix3 rotmat;
-
-            rotmat[0][0] = 1 - (2 * (rotation.y * rotation.y + rotation.z * rotation.z));
-            rotmat[0][1] = 2 * (rotation.x * rotation.y - rotation.w * rotation.z);
-            rotmat[0][2] = 2 * (rotation.x * rotation.z + rotation.w * rotation.y);
-
-            rotmat[1][0] = 2 * (rotation.x * rotation.y + rotation.w * rotation.z);
-            rotmat[1][1] = 1 - (2 * (rotation.x * rotation.x + rotation.z * rotation.z));
-            rotmat[1][2] = 2 * (rotation.y * rotation.z - rotation.w * rotation.x);
-
-            rotmat[2][0] = 2 * (rotation.x * rotation.z - rotation.w * rotation.y);
-            rotmat[2][1] = 2 * (rotation.y * rotation.z + rotation.w * rotation.x);
-            rotmat[2][2] = 1 - (2 * (rotation.x * rotation.x + rotation.y * rotation.y));
-
-            return rotmat;
-        }
-
-        //Rotate using a quaternion.
-        void Rotate(Quaternion rotate)
-        {
-            rotation = rotate * rotation;
-        }
-
-        //Rotate using an angle in degrees and a unit vector to rotate around.
-        void Rotate(float angleDeg, Vector3 axis)
-        {
-            Quaternion rotate = glm::angleAxis(glm::radians(angleDeg), axis);
-
-            rotation = rotate * rotation;
-        }
-    };
-
-}
-
+/*
+* File: math
+* Project: blok
+* Author: Collin Longoria
+* Created on: 9/11/2025
+*
+* Description: Math wrapper
+*/
+
+#ifndef BLOK_MATH_HPP
+#define BLOK_MATH_HPP
+
+#include <glm.hpp>
+#include <gtc/quaternion.hpp>
+
+namespace blok {
+    /*
+     * glm type wrappers (to maintain consistent style)
+     */
+    using Vector2 = glm::vec2;
+    using Vector3 = glm::vec3;
+    using Vector4 = glm::vec4;
+
+    using Matrix2 = glm::mat2;
+    using Matrix3 = glm::mat3;
+    using Matrix4 = glm::mat4;
+
+    using Quaternion = glm::quat;
+
+
+    struct Transform {
+        Vector3 position = { 0,0,0 };
+        Vector3 scale = { 1,1,1 };
+        Quaternion rotation = { 1,0,0,0 };
+
+        //Move in a given direction.
+        void Translate(Vector3 direction)
+        {
+            position += direction;
+        }
+
+        //Scale all axis by the same factor.
+        void Scale(float scalefactor)
+        {
+            if (scalefactor == 0) return;
+
+            scale *= scalefactor;
+        }
+        
+        //Scale each axis seperately. (0s will be ignored)
+        void Scale(Vector3 scalefactor)
+        {
+            if (scalefactor.x != 0)
+                scale.x *= scalefactor.x;
+
+            if (scalefactor.y != 0)
+                scale.y *= scalefactor.y;
+
+            if (scalefactor.z != 0)
+                scale.z *= scalefactor.z;
+        }
+
+        Matrix3 GetRotationMatrix()
+        {
+            Matrix3 rotmat;
+
+            rotmat[0][0] = 1 - (2 * (rotation.y * rotation.y + rotation.z * rotation.z));
+            rotmat[0][1] = 2 * (rotation.x * rotation.y - rotation.w * rotation.z);
+            rotmat[0][2] = 2 * (rotation.x * rotation.z + rotation.w * rotation.y);
+
+            rotmat[1][0] = 2 * (rotation.x * rotation.y + rotation.w * rotation.z);
+            rotmat[1][1] = 1 - (2 * (rotation.x * rotation.x + rotation.z * rotation.z));
+            rotmat[1][2] = 2 * (rotation.y * rotation.z - rotation.w * rotation.x);
+
+            rotmat[2][0] = 2 * (rotation.x * rotation.z - rotation.w * rotation.y);
+            rotmat[2][1] = 2 * (rotation.y * rotation.z + rotation.w * rotation.x);
+            rotmat[2][2] = 1 - (2 * (rotation.x * rotation.x + rotation.y * rotation.y));
+
+            return rotmat;
+        }
+
+        //Rotate using a quaternion.
+        void Rotate(Quaternion rotate)
+        {
+            rotation = rotate * rotation;
+        }
+
+        //Rotate using an angle in degrees and a unit vector to rotate around.
+        void Rotate(float angleDeg, Vector3 axis)
+        {
+            Quaternion rotate = glm::angleAxis(glm::radians(angleDeg), axis);
+
+            rotation = rotate * rotation;
+        }
+    };
+
+}
+
 #endif //BLOK_MATH_HPP