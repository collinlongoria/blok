/*
* File: Renderer_GL
* Project: blok
* Author: Wes Morosan
* Created on: 9/12/2025
*
* Description: generates quad
*/
#ifndef RENDERER_GL_HPP
#define RENDERER_GL_HPP
#include <memory>
#include <cstdint>
#define GLFW_INCLUDE_NONE
#include <GLFW/glfw3.h>

<<<<<<< HEAD
#include "renderer.hpp"
=======

#include "Renderer.hpp"
>>>>>>> 15b21535


namespace blok {

class Window;
class Camera;
struct Scene;

class RendererGL : public IRenderer {
public:
    explicit RendererGL(std::shared_ptr<Window> window);
    ~RendererGL() override;

    void init() override;
    void drawFrame(const Camera& cam, const Scene& scene) override;
    void shutdown() override;

    // external (e.g. CUDA) provides texture to display
    void setTexture(unsigned int tex, unsigned int w, unsigned int h);

    void beginFrame() override;
    void endFrame() override;

private:
    std::shared_ptr<Window> m_window;

    unsigned int m_tex = 0;
    int m_texW = 0, m_texH = 0;

    unsigned int m_vao = 0;
    unsigned int m_vbo = 0;
    unsigned int m_ebo = 0;
    unsigned int m_prog = 0;

    void createFullScreenQuad();
    void destroyFullScreenQuad();

    bool active = false;
};

} // namespace blok
#endif<|MERGE_RESOLUTION|>--- conflicted
+++ resolved
@@ -13,12 +13,8 @@
 #define GLFW_INCLUDE_NONE
 #include <GLFW/glfw3.h>
 
-<<<<<<< HEAD
-#include "renderer.hpp"
-=======
 
 #include "Renderer.hpp"
->>>>>>> 15b21535
 
 
 namespace blok {
